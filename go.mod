--- conflicted
+++ resolved
@@ -7,15 +7,9 @@
 require (
 	github.com/cilium/ebpf v0.19.0
 	github.com/go-logr/logr v1.4.3
-<<<<<<< HEAD
 	github.com/onsi/ginkgo/v2 v2.25.1
 	github.com/onsi/gomega v1.38.2
-	github.com/prometheus/client_golang v1.19.1
-=======
-	github.com/onsi/ginkgo/v2 v2.21.0
-	github.com/onsi/gomega v1.35.1
 	github.com/prometheus/client_golang v1.23.2
->>>>>>> 890c47ae
 	github.com/spf13/cobra v1.9.1
 	github.com/stretchr/testify v1.11.1
 	go.opentelemetry.io/otel v1.38.0
@@ -84,25 +78,15 @@
 	go.yaml.in/yaml/v3 v3.0.4 // indirect
 	golang.org/x/exp v0.0.0-20230905200255-921286631fa9 // indirect
 	golang.org/x/net v0.43.0 // indirect
-<<<<<<< HEAD
-	golang.org/x/oauth2 v0.27.0 // indirect
-=======
 	golang.org/x/oauth2 v0.30.0 // indirect
->>>>>>> 890c47ae
 	golang.org/x/sync v0.16.0 // indirect
 	golang.org/x/sys v0.35.0 // indirect
 	golang.org/x/term v0.34.0 // indirect
 	golang.org/x/text v0.28.0 // indirect
 	golang.org/x/time v0.9.0 // indirect
-<<<<<<< HEAD
 	golang.org/x/tools v0.36.0 // indirect
 	gomodules.xyz/jsonpatch/v2 v2.4.0 // indirect
-	google.golang.org/protobuf v1.36.7 // indirect
-=======
-	golang.org/x/tools v0.35.0 // indirect
-	gomodules.xyz/jsonpatch/v2 v2.4.0 // indirect
 	google.golang.org/protobuf v1.36.8 // indirect
->>>>>>> 890c47ae
 	gopkg.in/evanphx/json-patch.v4 v4.12.0 // indirect
 	gopkg.in/inf.v0 v0.9.1 // indirect
 	gopkg.in/yaml.v3 v3.0.1 // indirect
