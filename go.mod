module github.com/obsernetics/pahlevan

go 1.24.0

toolchain go1.24.6

require (
	github.com/cilium/ebpf v0.12.3
	github.com/go-logr/logr v1.4.3
<<<<<<< HEAD
	github.com/onsi/ginkgo/v2 v2.25.1
	github.com/onsi/gomega v1.38.2
=======
	github.com/onsi/ginkgo/v2 v2.21.0
	github.com/onsi/gomega v1.35.1
>>>>>>> d7e165da
	github.com/prometheus/client_golang v1.19.1
	github.com/spf13/cobra v1.10.1
	github.com/stretchr/testify v1.11.1
	go.opentelemetry.io/otel v1.38.0
	go.opentelemetry.io/otel/metric v1.38.0
	go.opentelemetry.io/otel/sdk v1.38.0
	go.opentelemetry.io/otel/sdk/metric v1.38.0
	go.opentelemetry.io/otel/trace v1.38.0
	k8s.io/api v0.34.1
	k8s.io/apimachinery v0.34.1
	k8s.io/cli-runtime v0.34.1
	k8s.io/client-go v0.34.1
	sigs.k8s.io/controller-runtime v0.22.1
	sigs.k8s.io/yaml v1.6.0
)

require (
	github.com/Azure/go-ansiterm v0.0.0-20230124172434-306776ec8161 // indirect
	github.com/Masterminds/semver/v3 v3.4.0 // indirect
	github.com/beorn7/perks v1.0.1 // indirect
	github.com/blang/semver/v4 v4.0.0 // indirect
	github.com/cespare/xxhash/v2 v2.3.0 // indirect
	github.com/davecgh/go-spew v1.1.2-0.20180830191138-d8f796af33cc // indirect
	github.com/emicklei/go-restful/v3 v3.12.2 // indirect
	github.com/evanphx/json-patch/v5 v5.9.11 // indirect
	github.com/fsnotify/fsnotify v1.9.0 // indirect
	github.com/fxamacker/cbor/v2 v2.9.0 // indirect
	github.com/go-errors/errors v1.4.2 // indirect
	github.com/go-logr/stdr v1.2.2 // indirect
	github.com/go-logr/zapr v1.3.0 // indirect
	github.com/go-openapi/jsonpointer v0.21.0 // indirect
	github.com/go-openapi/jsonreference v0.20.2 // indirect
	github.com/go-openapi/swag v0.23.0 // indirect
	github.com/go-task/slim-sprig/v3 v3.0.0 // indirect
	github.com/gogo/protobuf v1.3.2 // indirect
	github.com/google/btree v1.1.3 // indirect
	github.com/google/gnostic-models v0.7.0 // indirect
	github.com/google/go-cmp v0.7.0 // indirect
	github.com/google/pprof v0.0.0-20250403155104-27863c87afa6 // indirect
	github.com/google/uuid v1.6.0 // indirect
	github.com/gregjones/httpcache v0.0.0-20190611155906-901d90724c79 // indirect
	github.com/inconshreveable/mousetrap v1.1.0 // indirect
	github.com/josharian/intern v1.0.0 // indirect
	github.com/json-iterator/go v1.1.12 // indirect
	github.com/liggitt/tabwriter v0.0.0-20181228230101-89fcab3d43de // indirect
	github.com/mailru/easyjson v0.7.7 // indirect
	github.com/moby/term v0.5.0 // indirect
	github.com/modern-go/concurrent v0.0.0-20180306012644-bacd9c7ef1dd // indirect
	github.com/modern-go/reflect2 v1.0.3-0.20250322232337-35a7c28c31ee // indirect
	github.com/monochromegane/go-gitignore v0.0.0-20200626010858-205db1a8cc00 // indirect
	github.com/munnerz/goautoneg v0.0.0-20191010083416-a7dc8b61c822 // indirect
	github.com/peterbourgon/diskv v2.0.1+incompatible // indirect
	github.com/pkg/errors v0.9.1 // indirect
	github.com/pmezard/go-difflib v1.0.1-0.20181226105442-5d4384ee4fb2 // indirect
	github.com/prometheus/client_model v0.6.1 // indirect
	github.com/prometheus/common v0.62.0 // indirect
	github.com/prometheus/procfs v0.15.1 // indirect
	github.com/spf13/pflag v1.0.9 // indirect
	github.com/stretchr/objx v0.5.2 // indirect
	github.com/x448/float16 v0.8.4 // indirect
	github.com/xlab/treeprint v1.2.0 // indirect
<<<<<<< HEAD
	go.uber.org/automaxprocs v1.6.0 // indirect
=======
	go.opentelemetry.io/auto/sdk v1.1.0 // indirect
>>>>>>> d7e165da
	go.uber.org/multierr v1.11.0 // indirect
	go.uber.org/zap v1.27.0 // indirect
	go.yaml.in/yaml/v2 v2.4.2 // indirect
	go.yaml.in/yaml/v3 v3.0.4 // indirect
<<<<<<< HEAD
	golang.org/x/exp v0.0.0-20230905200255-921286631fa9 // indirect
	golang.org/x/net v0.43.0 // indirect
	golang.org/x/oauth2 v0.27.0 // indirect
	golang.org/x/sync v0.16.0 // indirect
	golang.org/x/sys v0.35.0 // indirect
	golang.org/x/term v0.34.0 // indirect
	golang.org/x/text v0.28.0 // indirect
=======
	golang.org/x/exp v0.0.0-20240719175910-8a7402abbf56 // indirect
	golang.org/x/net v0.38.0 // indirect
	golang.org/x/oauth2 v0.27.0 // indirect
	golang.org/x/sync v0.12.0 // indirect
	golang.org/x/sys v0.35.0 // indirect
	golang.org/x/term v0.30.0 // indirect
	golang.org/x/text v0.23.0 // indirect
>>>>>>> d7e165da
	golang.org/x/time v0.9.0 // indirect
	golang.org/x/tools v0.36.0 // indirect
	gomodules.xyz/jsonpatch/v2 v2.4.0 // indirect
	google.golang.org/protobuf v1.36.7 // indirect
	gopkg.in/evanphx/json-patch.v4 v4.12.0 // indirect
	gopkg.in/inf.v0 v0.9.1 // indirect
	gopkg.in/yaml.v3 v3.0.1 // indirect
	k8s.io/apiextensions-apiserver v0.34.0 // indirect
	k8s.io/klog/v2 v2.130.1 // indirect
	k8s.io/kube-openapi v0.0.0-20250710124328-f3f2b991d03b // indirect
	k8s.io/utils v0.0.0-20250604170112-4c0f3b243397 // indirect
	sigs.k8s.io/json v0.0.0-20241014173422-cfa47c3a1cc8 // indirect
	sigs.k8s.io/kustomize/api v0.20.1 // indirect
	sigs.k8s.io/kustomize/kyaml v0.20.1 // indirect
	sigs.k8s.io/randfill v1.0.0 // indirect
	sigs.k8s.io/structured-merge-diff/v6 v6.3.0 // indirect
)<|MERGE_RESOLUTION|>--- conflicted
+++ resolved
@@ -7,13 +7,8 @@
 require (
 	github.com/cilium/ebpf v0.12.3
 	github.com/go-logr/logr v1.4.3
-<<<<<<< HEAD
 	github.com/onsi/ginkgo/v2 v2.25.1
 	github.com/onsi/gomega v1.38.2
-=======
-	github.com/onsi/ginkgo/v2 v2.21.0
-	github.com/onsi/gomega v1.35.1
->>>>>>> d7e165da
 	github.com/prometheus/client_golang v1.19.1
 	github.com/spf13/cobra v1.10.1
 	github.com/stretchr/testify v1.11.1
@@ -75,16 +70,11 @@
 	github.com/stretchr/objx v0.5.2 // indirect
 	github.com/x448/float16 v0.8.4 // indirect
 	github.com/xlab/treeprint v1.2.0 // indirect
-<<<<<<< HEAD
 	go.uber.org/automaxprocs v1.6.0 // indirect
-=======
-	go.opentelemetry.io/auto/sdk v1.1.0 // indirect
->>>>>>> d7e165da
 	go.uber.org/multierr v1.11.0 // indirect
 	go.uber.org/zap v1.27.0 // indirect
 	go.yaml.in/yaml/v2 v2.4.2 // indirect
 	go.yaml.in/yaml/v3 v3.0.4 // indirect
-<<<<<<< HEAD
 	golang.org/x/exp v0.0.0-20230905200255-921286631fa9 // indirect
 	golang.org/x/net v0.43.0 // indirect
 	golang.org/x/oauth2 v0.27.0 // indirect
@@ -92,15 +82,6 @@
 	golang.org/x/sys v0.35.0 // indirect
 	golang.org/x/term v0.34.0 // indirect
 	golang.org/x/text v0.28.0 // indirect
-=======
-	golang.org/x/exp v0.0.0-20240719175910-8a7402abbf56 // indirect
-	golang.org/x/net v0.38.0 // indirect
-	golang.org/x/oauth2 v0.27.0 // indirect
-	golang.org/x/sync v0.12.0 // indirect
-	golang.org/x/sys v0.35.0 // indirect
-	golang.org/x/term v0.30.0 // indirect
-	golang.org/x/text v0.23.0 // indirect
->>>>>>> d7e165da
 	golang.org/x/time v0.9.0 // indirect
 	golang.org/x/tools v0.36.0 // indirect
 	gomodules.xyz/jsonpatch/v2 v2.4.0 // indirect
