--- conflicted
+++ resolved
@@ -5,19 +5,11 @@
 toolchain go1.24.6
 
 require (
-<<<<<<< HEAD
 	github.com/cilium/ebpf v0.12.3
 	github.com/go-logr/logr v1.4.3
 	github.com/onsi/ginkgo/v2 v2.25.1
 	github.com/onsi/gomega v1.38.2
 	github.com/prometheus/client_golang v1.19.1
-=======
-	github.com/cilium/ebpf v0.19.0
-	github.com/go-logr/logr v1.4.2
-	github.com/onsi/ginkgo/v2 v2.22.0
-	github.com/onsi/gomega v1.36.1
-	github.com/prometheus/client_golang v1.22.0
->>>>>>> a3755892
 	github.com/spf13/cobra v1.9.1
 	github.com/stretchr/testify v1.11.1
 	go.opentelemetry.io/otel v1.35.0
@@ -78,21 +70,13 @@
 	github.com/stretchr/objx v0.5.2 // indirect
 	github.com/x448/float16 v0.8.4 // indirect
 	github.com/xlab/treeprint v1.2.0 // indirect
-<<<<<<< HEAD
 	go.uber.org/automaxprocs v1.6.0 // indirect
-=======
-	go.opentelemetry.io/auto/sdk v1.1.0 // indirect
->>>>>>> a3755892
 	go.uber.org/multierr v1.11.0 // indirect
 	go.uber.org/zap v1.27.0 // indirect
 	go.yaml.in/yaml/v2 v2.4.2 // indirect
 	go.yaml.in/yaml/v3 v3.0.4 // indirect
-<<<<<<< HEAD
 	golang.org/x/exp v0.0.0-20230905200255-921286631fa9 // indirect
 	golang.org/x/net v0.43.0 // indirect
-=======
-	golang.org/x/net v0.38.0 // indirect
->>>>>>> a3755892
 	golang.org/x/oauth2 v0.27.0 // indirect
 	golang.org/x/sync v0.16.0 // indirect
 	golang.org/x/sys v0.35.0 // indirect
