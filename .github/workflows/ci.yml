--- conflicted
+++ resolved
@@ -105,42 +105,4 @@
         build-args: |
           VERSION=v1.0.0
           COMMIT=${{ github.sha }}
-<<<<<<< HEAD
-          DATE=${{ github.event.head_commit.timestamp }}
-
-  test:
-    name: Test with KinD + Helm
-    runs-on: ubuntu-latest
-    needs: push-image
-    steps:
-    - name: Checkout
-      uses: actions/checkout@v4
-
-    - name: Create KinD cluster
-      uses: helm/kind-action@v1.10.0
-      with:
-        version: v0.23.0
-        node_image: kindest/node:v1.29.4
-
-    - name: Set up Helm
-      uses: azure/setup-helm@v4
-
-    - name: Deploy operator chart
-      run: |
-        helm upgrade --install operator ./charts/pahlevan-operator \
-          --set image.repository=${{ env.REGISTRY }}/${{ env.IMAGE_NAME }} \
-          --set image.tag=sha-${{ github.sha }} \
-          --set webhooks.enabled=false \
-          --wait --timeout=300s
-
-    - name: Wait for operator
-      run: kubectl rollout status deployment/pahlevan-operator --timeout=120s
-
-    - name: Run integration tests
-      run: |
-        echo "Running integration tests against deployed operator..."
-        kubectl get pods -A
-        kubectl logs -l app.kubernetes.io/name=pahlevan --tail=50
-=======
-          DATE=${{ github.event.head_commit.timestamp }}
->>>>>>> fef4d179
+          DATE=${{ github.event.head_commit.timestamp }}